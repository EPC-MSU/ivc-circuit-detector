--- conflicted
+++ resolved
@@ -77,13 +77,8 @@
         internal_resistance = self.measurement_settings["internal_resistance"]
 
         # X-axis: 20% wider than [-max_voltage, max_voltage]
-<<<<<<< HEAD
-        #x_range = max_voltage * 1.2
-        #ax.set_xlim(-x_range, x_range)
-=======
         x_range = max_voltage * 1.2
         ax.set_xlim(-x_range, x_range)
->>>>>>> 06b93a7b
 
         # Y-axis: max_voltage / internal_resistance * 1.2, centered at 0
         y_max = (max_voltage / internal_resistance) * 1.2
